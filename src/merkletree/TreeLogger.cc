#include <string>
#include <vector>

#include <assert.h>
#include <stddef.h>
#include <time.h>

#include <openssl/evp.h>
#include <openssl/opensslv.h>
#if OPENSSL_VERSION_NUMBER < 0x10000000
# error "Need OpenSSL >= 1.0.0"
#endif

#include "LogDB.h"
#include "LogRecord.h"
#include "MerkleTree.h"
#include "SerialHasher.h"
#include "TreeLogger.h"

TreeLogger::TreeLogger(LogDB *db, EVP_PKEY *pkey)
  : db_(db), pkey_(pkey), segment_infos_(new Sha256Hasher()) {
  // For now, the signature and hash algorithms are hard-coded.
  assert(pkey_ != NULL && pkey_->type == EVP_PKEY_EC);
  // Start the first segment.
  logsegments_.push_back(new MerkleTree(new Sha256Hasher()));
}

TreeLogger::~TreeLogger() {
  delete db_;
  EVP_PKEY_free(pkey_);
  for (std::vector<MerkleTree*>::iterator it = logsegments_.begin();
       it < logsegments_.end(); ++it)
    delete *it;
}

// TODO: include log entry type.
LogDB::Status TreeLogger::QueueEntry(const std::string &data,
                                     std::string *key) {
  // First check whether the entry already exists.
  std::string hash = logsegments_.back()->LeafHash(data);
  assert(!hash.empty());
  LogDB::Status status = db_->WriteEntry(hash, data);

  switch(status) {
  case(LogDB::LOGGED):
  case(LogDB::PENDING):
    break;
  case(LogDB::NEW):
    // Work the data into the tree.
    logsegments_.back()->AddLeaf(data);
    break;
  default:
    assert(false);
  }

  if (key != NULL)
    key->assign(hash);
  return status;
}

/*
LogDB::Status TreeLogger::EntryInfo(size_t index,
                                    LogDB::Lookup type,
                                    std::string *result) {
  return db_->LookupEntry(index, type, result);
}
*/

LogDB::Status TreeLogger::EntryInfo(size_t segment, size_t index,
                                    LogDB::Lookup type,
                                    std::string *result) {
  return db_->LookupEntry(segment, index, type, result);
}

LogDB::Status TreeLogger::EntryInfo(const std::string &key,
                                    LogDB::Lookup type,
                                    std::string *result) {
  return db_->LookupEntry(key, type, result);
}

LogDB::Status TreeLogger::SegmentInfo(size_t index,
                                      std::string *result) {
  return db_->LookupSegmentInfo(index, result);
}

LogDB::Status TreeLogger::EntryAuditProof(const std::string &key,
                                          AuditProof *proof) {
  size_t segment, index;
  LogDB::Status status = db_->EntryLocation(key, &segment, &index);
  if (status != LogDB::LOGGED)
    return status;
  assert(proof != NULL);
  proof->tree_type = SegmentData::LOG_SEGMENT_TREE;
  proof->sequence_number = segment;
  proof->tree_size = logsegments_[segment]->LeafCount();
  assert(logsegments_[segment]->LeafHash(index + 1) == key);
  proof->leaf_index = index;
  std::string segment_info;
  assert(SegmentInfo(segment, &segment_info) == LogDB::LOGGED);
  SegmentData data;
  assert(data.DeserializeSegmentInfo(segment_info));
  proof->signature = data.log_segment.signature;
  proof->audit_path = logsegments_[segment]->PathToCurrentRoot(index + 1);
  return status;
}

void TreeLogger::LogSegment() {
<<<<<<< HEAD
  size_t sequence_number = SegmentCount();
  assert(sequence_number + 1 == logsegments_.size());
  LogSegmentCheckpoint log_segment;
  log_segment.sequence_number = sequence_number;
  log_segment.segment_size = LogSize(LogDB::PENDING_ONLY);
  assert(log_segment.segment_size == logsegments_.back()->LeafCount());
=======
  SegmentData data;
  data.segment_size = PendingLogSize();
  assert(data.segment_size == logsegments_.back()->LeafCount());
>>>>>>> 9d58cd89

  log_segment.root = logsegments_.back()->CurrentRoot();
  assert(!log_segment.root.empty());

  std::string treedata = log_segment.SerializeTreeData();
  log_segment.signature.hash_algo = DigitallySigned::SHA256;
  log_segment.signature.sig_algo = DigitallySigned::ECDSA;
  log_segment.signature.sig_string = Sign(treedata);

  assert(!log_segment.signature.sig_string.empty());

  // Append the tree root and info to the second level tree.
  segment_infos_.AddLeaf(treedata);
  assert(segment_infos_.LeafCount() == sequence_number + 1);

  LogHeadCheckpoint log_head;
  log_head.sequence_number = sequence_number;
  log_head.root = segment_infos_.CurrentRoot();
  assert(!log_head.root.empty());

  treedata = log_head.SerializeTreeData();
  log_head.signature.hash_algo = DigitallySigned::SHA256;
  log_head.signature.sig_algo = DigitallySigned::ECDSA;
  log_head.signature.sig_string = Sign(treedata);

  assert(!log_head.signature.sig_string.empty());

  SegmentData data;

  // Currently ignored.
  data.timestamp = time(NULL);
  data.log_segment = log_segment;
  data.log_head = log_head;

  std::string segment_info = data.SerializeSegmentInfo();

  // Log the segment info.
  db_->WriteSegmentInfo(segment_info);

  // Start a new segment.
  logsegments_.push_back(new MerkleTree(new Sha256Hasher()));
}

std::string TreeLogger::Sign(const std::string &data) {
  EVP_MD_CTX ctx;
  EVP_MD_CTX_init(&ctx);
  // NOTE: this syntax for setting the hash function requires OpenSSL >= 1.0.0.
  assert(EVP_SignInit(&ctx, EVP_sha256()) == 1);
  assert(EVP_SignUpdate(&ctx, data.data(), data.size()) == 1);
  unsigned int sig_size = EVP_PKEY_size(pkey_);
  unsigned char *sig = new unsigned char[sig_size];

  assert(EVP_SignFinal(&ctx, sig, &sig_size, pkey_) == 1);

  EVP_MD_CTX_cleanup(&ctx);
  std::string ret(reinterpret_cast<const char*>(sig), sig_size);

  delete[] sig;
  return ret;
}<|MERGE_RESOLUTION|>--- conflicted
+++ resolved
@@ -105,18 +105,12 @@
 }
 
 void TreeLogger::LogSegment() {
-<<<<<<< HEAD
   size_t sequence_number = SegmentCount();
   assert(sequence_number + 1 == logsegments_.size());
   LogSegmentCheckpoint log_segment;
   log_segment.sequence_number = sequence_number;
-  log_segment.segment_size = LogSize(LogDB::PENDING_ONLY);
+  log_segment.segment_size = PendingLogSize();
   assert(log_segment.segment_size == logsegments_.back()->LeafCount());
-=======
-  SegmentData data;
-  data.segment_size = PendingLogSize();
-  assert(data.segment_size == logsegments_.back()->LeafCount());
->>>>>>> 9d58cd89
 
   log_segment.root = logsegments_.back()->CurrentRoot();
   assert(!log_segment.root.empty());
